import warnings
import numpy as np
import statsmodels.api as sm
import statsmodels.formula.api as smf
from statsmodels.genmod.families import links
from zepid.causal.ipw import propensity_score


class AIPW:
    def __init__(self, df, exposure, outcome):
<<<<<<< HEAD
        if df.dropna().shape[0] != df.shape[0]:
            warnings.warn("There is missing data in the dataset. By default, AIPW will drop all missing data. AIPW will"
                          "fit "+str(df.dropna().shape[0])+' of '+str(df.shape[0])+' observations')
        self.df = df.copy().dropna().reset_index()
=======
        """Implementation of augmented inverse probablity weight estimator. This is a simple implementation of AIPW
        and does not account for missing data. It only handles time-fixed confounders and treatments at this point.

        The augment-inverse probability weights are calculated from the following formula

        .. math::

            RD = (\frac{Y_{A=1}*A}{\Pr(A=1)} - \frac{\hat{Y}_1*(A-\Pr(A=1)}{\Pr(A=1)}) - (\frac{Y_{A=0}*A}{\Pr(A=0)
            } - \frac{\hat{Y}_0*(A-\Pr(A=1)}{\Pr(A=0)})
            RR = (\frac{Y_{A=1}*A}{\Pr(A=1)} - \frac{\hat{Y}_1*(A-\Pr(A=1)}{\Pr(A=1)}) / (\frac{Y_{A=0}*A}{\Pr(A=0)
            } - \frac{\hat{Y}_0*(A-\Pr(A=1)}{\Pr(A=0)})

        Confidence intervals should be calculated using non-parametric bootstrapping

        Parameters
        ----------
        df : DataFrame
            Pandas DataFrame object containing all variables of interest
        exposure : str
            Column name of the exposure variable. Currently only binary is supported
        outcome : str
            Column name of the outcome variable. Currently only binary is supported

        References
        ----------
        Funk, M. J., Westreich, D., Wiesen, C., Stürmer, T., Brookhart, M. A., & Davidian, M. (2011). Doubly robust
        estimation of causal effects. American journal of epidemiology, 173(7), 761-767.
        """
        self.df = df.copy()
>>>>>>> bf2ef3f4
        self._exposure = exposure
        self._outcome = outcome
        self._fit_exposure_model = False
        self._fit_outcome_model = False
        self._generated_ci = False
        self.risk_difference = None
        self.risk_ratio = None
        self._exp_model = None
        self._out_model = None

    def exposure_model(self, model, print_results=True):
        """Specify the propensity score / inverse probability weight model. Model used to predict the exposure via a
        logistic regression model

        Parameters
        ----------
        model : str
            Independent variables to predict the exposure. For example, 'var1 + var2 + var3'
        print_results : bool, optional
            Whether to print the fitted model results. Default is True (prints results)
        """
        self._exp_model = self._exposure + ' ~ ' + model
        fitmodel = propensity_score(self.df, self._exp_model, print_results=print_results)
        self.df['ps'] = fitmodel.predict(self.df)
        self._fit_exposure_model = True

    def outcome_model(self, model, print_results=True):
        """Specify the outcome model. Model used to predict the outcome via a logistic regression model

        Parameters
        ----------
        model : str
            Independent variables to predict the outcome. For example, 'var1 + var2 + var3 + var4'
        print_results : bool, optional
            Whether to print the fitted model results. Default is True (prints results)
        """
        self._out_model = self._outcome + ' ~ ' + model
<<<<<<< HEAD
        f = sm.families.family.Binomial()
=======
        f = sm.families.family.Binomial(sm.families.links.logit)  # TODO add option for continuous Y?
>>>>>>> bf2ef3f4
        log = smf.glm(self._out_model, self.df, family=f).fit()
        if print_results:
            print('\n----------------------------------------------------------------')
            print('MODEL: ' + self._out_model)
            print('-----------------------------------------------------------------')
            print(log.summary())

        dfx = self.df.copy()
        dfx[self._exposure] = 1
        self.df['pY1'] = log.predict(dfx)
        dfx = self.df.copy()
        dfx[self._exposure] = 0
        self.df['pY0'] = log.predict(dfx)
        self._fit_outcome_model = True

    def fit(self):
        """Once the exposure and outcome models are specified, we can estimate the Risk Ratio and Risk Difference.
        This function generates the estimated risk difference and risk ratio. For confidence intervals, a non-parametric
        bootstrap procedure should be used
        """
        if (self._fit_exposure_model is False) or (self._fit_outcome_model is False):
            raise ValueError('The exposure and outcome models must be specified before the doubly robust estimate can '
                             'be generated')

        # Doubly robust estimator under all treated
        self.df['dr1'] = np.where(self.df[self._exposure] == 1,
                                  ((self.df[self._outcome]) / self.df['ps']) - (((self.df['pY1'] * (1 - self.df['ps']))
                                                                                 / (self.df['ps']))),
                                  self.df['pY1'])

        # Doubly robust estimator under all untreated
        self.df['dr0'] = np.where(self.df[self._exposure] == 0,
                                  (self.df['pY0']),
                                  ((self.df[self._outcome]) / (1 - self.df['ps']) - (
                                              ((self.df['pY0']) * (self.df['ps']))
                                              / (1 - self.df['ps']))))

        # Generating estimates for the risk difference and risk ratio
        self.risk_difference = np.mean(self.df['dr1']) - np.mean(self.df['dr0'])
        self.risk_ratio = np.mean(self.df['dr1']) / np.mean(self.df['dr0'])

    def summary(self, decimal=4):
        """Prints a summary of the results for the doubly robust estimator.

        Parameters
        ----------
        decimal : int, optional
            Number of decimal places to display in the result
        """
        if (self._fit_exposure_model is False) or (self._fit_exposure_model is False):
            raise ValueError('The exposure and outcome models must be specified before the double robust estimate can '
                             'be generated')

        print('----------------------------------------------------------------------')
        print('Risk Difference: ', round(float(self.risk_difference), decimal))
        print('Risk Ratio: ', round(float(self.risk_ratio), decimal))
        print('----------------------------------------------------------------------')<|MERGE_RESOLUTION|>--- conflicted
+++ resolved
@@ -8,12 +8,6 @@
 
 class AIPW:
     def __init__(self, df, exposure, outcome):
-<<<<<<< HEAD
-        if df.dropna().shape[0] != df.shape[0]:
-            warnings.warn("There is missing data in the dataset. By default, AIPW will drop all missing data. AIPW will"
-                          "fit "+str(df.dropna().shape[0])+' of '+str(df.shape[0])+' observations')
-        self.df = df.copy().dropna().reset_index()
-=======
         """Implementation of augmented inverse probablity weight estimator. This is a simple implementation of AIPW
         and does not account for missing data. It only handles time-fixed confounders and treatments at this point.
 
@@ -43,7 +37,10 @@
         estimation of causal effects. American journal of epidemiology, 173(7), 761-767.
         """
         self.df = df.copy()
->>>>>>> bf2ef3f4
+        if df.dropna().shape[0] != df.shape[0]:
+            warnings.warn("There is missing data in the dataset. By default, AIPW will drop all missing data. AIPW will"
+                          "fit "+str(df.dropna().shape[0])+' of '+str(df.shape[0])+' observations')
+        self.df = df.copy().dropna().reset_index()
         self._exposure = exposure
         self._outcome = outcome
         self._fit_exposure_model = False
@@ -81,11 +78,7 @@
             Whether to print the fitted model results. Default is True (prints results)
         """
         self._out_model = self._outcome + ' ~ ' + model
-<<<<<<< HEAD
         f = sm.families.family.Binomial()
-=======
-        f = sm.families.family.Binomial(sm.families.links.logit)  # TODO add option for continuous Y?
->>>>>>> bf2ef3f4
         log = smf.glm(self._out_model, self.df, family=f).fit()
         if print_results:
             print('\n----------------------------------------------------------------')
